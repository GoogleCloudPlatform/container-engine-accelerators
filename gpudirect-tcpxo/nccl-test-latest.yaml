# Copyright 2024 Google Inc. All rights reserved.
#
# Licensed under the Apache License, Version 2.0 (the "License");
# you may not use this file except in compliance with the License.
# You may obtain a copy of the License at
#
#     http://www.apache.org/licenses/LICENSE-2.0
#
# Unless required by applicable law or agreed to in writing, software
# distributed under the License is distributed on an "AS IS" BASIS,
# WITHOUT WARRANTIES OR CONDITIONS OF ANY KIND, either express or implied.
# See the License for the specific language governing permissions and
# limitations under the License.

apiVersion: v1
kind: Service
metadata:
  name:  nccl-host-1
spec:
  selector:
    name:  nccl-host-1
  clusterIP: None
---
apiVersion: v1
kind: Service
metadata:
  name: nccl-host-2
spec:
  selector:
    name: nccl-host-2
  clusterIP: None
---
apiVersion: v1
kind: Pod
metadata:
  name: nccl-test-host-1
  labels:
    name: nccl-host-1
    tcpxo: daemon
  annotations:
    devices.gke.io/container.tcpxo-daemon: |+
      - path: /dev/nvidia0
      - path: /dev/nvidia1
      - path: /dev/nvidia2
      - path: /dev/nvidia3
      - path: /dev/nvidia4
      - path: /dev/nvidia5
      - path: /dev/nvidia6
      - path: /dev/nvidia7
      - path: /dev/nvidiactl
      - path: /dev/nvidia-uvm
      - path: /dev/dmabuf_import_helper
    networking.gke.io/default-interface: 'eth0'
    networking.gke.io/interfaces: |
      [
        {"interfaceName":"eth0","network":"default"},
        {"interfaceName":"eth1","network":"vpc1"},
        {"interfaceName":"eth2","network":"vpc2"},
        {"interfaceName":"eth3","network":"vpc3"},
        {"interfaceName":"eth4","network":"vpc4"},
        {"interfaceName":"eth5","network":"vpc5"},
        {"interfaceName":"eth6","network":"vpc6"},
        {"interfaceName":"eth7","network":"vpc7"},
        {"interfaceName":"eth8","network":"vpc8"}
      ]
spec:
  affinity:
    podAntiAffinity:
      requiredDuringSchedulingIgnoredDuringExecution:
      - labelSelector:
          matchExpressions:
          - key: tcpxo
            operator: In
            values:
            - daemon
        topologyKey: "kubernetes.io/hostname"
  hostname: host1
  subdomain: nccl-host-1
  #  hostNetwork: true
  #  dnsPolicy: ClusterFirstWithHostNet
  containers:
    - name: tcpxo-daemon
<<<<<<< HEAD
      image: us-docker.pkg.dev/gce-ai-infra/gpudirect-tcpxo/tcpgpudmarxd-dev:v1.0.13_1
=======
      image: us-docker.pkg.dev/gce-ai-infra/gpudirect-tcpxo/tcpgpudmarxd-dev:v1.0.12
>>>>>>> 1ddee13b
      imagePullPolicy: Always
      command: ["/bin/sh", "-c"]
      args:
        - |
          set -ex
          chmod 755 /fts/entrypoint_rxdm_container.sh
          /fts/entrypoint_rxdm_container.sh --num_hops=2 --num_nics=8 --uid= --alsologtostderr
      securityContext:
        #        privileged: true
        capabilities:
          add:
            - NET_ADMIN
            - NET_BIND_SERVICE
      volumeMounts:
        - name: nvidia
          mountPath: /usr/local/nvidia/lib64
        - name: sys
          mountPath: /hostsysfs
        - name: proc-sys
          mountPath: /hostprocsysfs
      env:
        - name: LD_LIBRARY_PATH
          value: /usr/local/nvidia/lib64
    - name: nccl-test
<<<<<<< HEAD
      image: us-docker.pkg.dev/gce-ai-infra/gpudirect-tcpxo/nccl-plugin-gpudirecttcpx-dev:v1.0.7
=======
      image: us-docker.pkg.dev/gce-ai-infra/gpudirect-tcpxo/nccl-plugin-gpudirecttcpx-dev:v1.0.6
>>>>>>> 1ddee13b
      imagePullPolicy: Always
      #      securityContext:
      #        privileged: true
      command:
        - /bin/sh
        - -c
        - |
          set -ex
          chmod 755  /scripts/demo-run-nccl-test-tcpxo-via-mpi.sh
          cat >/scripts/allgather.sh <<EOF
          #!/bin/bash
          /scripts/init_ssh.sh \${@};
          pushd /scripts;
          /scripts/gen_hostfiles.sh \${@};
          popd;
          BENCHMARK=all_gather_perf NHOSTS=2 NCCL_LIB_DIR="${LD_LIBRARY_PATH}" LD_LIBRARY_PATH="${LD_LIBRARY_PATH}" /scripts/demo-run-nccl-test-tcpxo-via-mpi.sh
          EOF
          chmod +x /scripts/allgather.sh
          service ssh restart;
          sleep infinity;
      env:
        - name: LD_LIBRARY_PATH
          value: /usr/local/nvidia/lib64
        - name: NCCL_FASTRAK_LLCM_DEVICE_DIRECTORY
          value: /dev/aperture_devices
      volumeMounts:
        - name: nvidia
          mountPath: /usr/local/nvidia/lib64
        - name: shared-memory
          mountPath: /dev/shm
        - name: aperture-devices
          mountPath: /dev/aperture_devices
      resources:
        limits:
          nvidia.com/gpu: 8
  volumes:
    - name: nvidia
      hostPath:
        path: /home/kubernetes/bin/nvidia/lib64
    - name: shared-memory
      emptyDir:
        medium: "Memory"
        sizeLimit: 1Gi
    - name: sys
      hostPath:
        path: /sys
    - name: proc-sys
      hostPath:
        path: /proc/sys
    - name: aperture-devices
      hostPath:
        path: /dev/aperture_devices

---
apiVersion: v1
kind: Pod
metadata:
  name: nccl-test-host-2
  labels:
    name: nccl-host-2
    tcpxo: daemon
  annotations:
    devices.gke.io/container.tcpxo-daemon: |+
      - path: /dev/nvidia0
      - path: /dev/nvidia1
      - path: /dev/nvidia2
      - path: /dev/nvidia3
      - path: /dev/nvidia4
      - path: /dev/nvidia5
      - path: /dev/nvidia6
      - path: /dev/nvidia7
      - path: /dev/nvidiactl
      - path: /dev/nvidia-uvm
      - path: /dev/dmabuf_import_helper
    networking.gke.io/default-interface: 'eth0'
    networking.gke.io/interfaces: |
      [
        {"interfaceName":"eth0","network":"default"},
        {"interfaceName":"eth1","network":"vpc1"},
        {"interfaceName":"eth2","network":"vpc2"},
        {"interfaceName":"eth3","network":"vpc3"},
        {"interfaceName":"eth4","network":"vpc4"},
        {"interfaceName":"eth5","network":"vpc5"},
        {"interfaceName":"eth6","network":"vpc6"},
        {"interfaceName":"eth7","network":"vpc7"},
        {"interfaceName":"eth8","network":"vpc8"}
      ]
spec:
  affinity:
    podAntiAffinity:
      requiredDuringSchedulingIgnoredDuringExecution:
      - labelSelector:
          matchExpressions:
          - key: tcpxo
            operator: In
            values:
            - daemon
        topologyKey: "kubernetes.io/hostname"
  hostname: host2
  subdomain: nccl-host-2
  #  hostNetwork: true
  #  dnsPolicy: ClusterFirstWithHostNet
  containers:
    - name: tcpxo-daemon
<<<<<<< HEAD
      image: us-docker.pkg.dev/gce-ai-infra/gpudirect-tcpxo/tcpgpudmarxd-dev:v1.0.13_1
=======
      image: us-docker.pkg.dev/gce-ai-infra/gpudirect-tcpxo/tcpgpudmarxd-dev:v1.0.12
>>>>>>> 1ddee13b
      imagePullPolicy: Always
      command: ["/bin/sh", "-c"]
      args:
        - |
          set -ex
          chmod 755 /fts/entrypoint_rxdm_container.sh
          /fts/entrypoint_rxdm_container.sh --num_hops=2 --num_nics=8 --uid= --alsologtostderr
      securityContext:
        #        privileged: true
        capabilities:
          add:
            - NET_ADMIN
            - NET_BIND_SERVICE
      volumeMounts:
        - name: nvidia
          mountPath: /usr/local/nvidia/lib64
        - name: sys
          mountPath: /hostsysfs
        - name: proc-sys
          mountPath: /hostprocsysfs
      env:
        - name: LD_LIBRARY_PATH
          value: /usr/local/nvidia/lib64
    - name: nccl-test
<<<<<<< HEAD
      image: us-docker.pkg.dev/gce-ai-infra/gpudirect-tcpxo/nccl-plugin-gpudirecttcpx-dev:v1.0.7
=======
      image: us-docker.pkg.dev/gce-ai-infra/gpudirect-tcpxo/nccl-plugin-gpudirecttcpx-dev:v1.0.6
>>>>>>> 1ddee13b
      imagePullPolicy: Always
      #      securityContext:
      #        privileged: true
      command:
        - /bin/sh
        - -c
        - |
          set -ex
          chmod 755  /scripts/demo-run-nccl-test-tcpxo-via-mpi.sh
          cat >/scripts/allgather.sh <<EOF
          #!/bin/bash
          /scripts/init_ssh.sh \${@};
          pushd /scripts;
          /scripts/gen_hostfiles.sh \${@};
          popd;
          BENCHMARK=all_gather_perf NHOSTS=2 NCCL_LIB_DIR="${LD_LIBRARY_PATH}" LD_LIBRARY_PATH="${LD_LIBRARY_PATH}" /scripts/demo-run-nccl-test-tcpxo-via-mpi.sh
          EOF
          chmod +x /scripts/allgather.sh
          service ssh restart;
          sleep infinity;
      env:
        - name: LD_LIBRARY_PATH
          value: /usr/local/nvidia/lib64
        - name: NCCL_FASTRAK_LLCM_DEVICE_DIRECTORY
          value: /dev/aperture_devices
      volumeMounts:
        - name: nvidia
          mountPath: /usr/local/nvidia/lib64
        - name: shared-memory
          mountPath: /dev/shm
        - name: aperture-devices
          mountPath: /dev/aperture_devices
      resources:
        limits:
          nvidia.com/gpu: 8
  volumes:
    - name: nvidia
      hostPath:
        path: /home/kubernetes/bin/nvidia/lib64
    - name: shared-memory
      emptyDir:
        medium: "Memory"
        sizeLimit: 1Gi
    - name: sys
      hostPath:
        path: /sys
    - name: proc-sys
      hostPath:
        path: /proc/sys
    - name: aperture-devices
      hostPath:
        path: /dev/aperture_devices<|MERGE_RESOLUTION|>--- conflicted
+++ resolved
@@ -80,11 +80,7 @@
   #  dnsPolicy: ClusterFirstWithHostNet
   containers:
     - name: tcpxo-daemon
-<<<<<<< HEAD
       image: us-docker.pkg.dev/gce-ai-infra/gpudirect-tcpxo/tcpgpudmarxd-dev:v1.0.13_1
-=======
-      image: us-docker.pkg.dev/gce-ai-infra/gpudirect-tcpxo/tcpgpudmarxd-dev:v1.0.12
->>>>>>> 1ddee13b
       imagePullPolicy: Always
       command: ["/bin/sh", "-c"]
       args:
@@ -109,11 +105,7 @@
         - name: LD_LIBRARY_PATH
           value: /usr/local/nvidia/lib64
     - name: nccl-test
-<<<<<<< HEAD
       image: us-docker.pkg.dev/gce-ai-infra/gpudirect-tcpxo/nccl-plugin-gpudirecttcpx-dev:v1.0.7
-=======
-      image: us-docker.pkg.dev/gce-ai-infra/gpudirect-tcpxo/nccl-plugin-gpudirecttcpx-dev:v1.0.6
->>>>>>> 1ddee13b
       imagePullPolicy: Always
       #      securityContext:
       #        privileged: true
@@ -218,11 +210,7 @@
   #  dnsPolicy: ClusterFirstWithHostNet
   containers:
     - name: tcpxo-daemon
-<<<<<<< HEAD
       image: us-docker.pkg.dev/gce-ai-infra/gpudirect-tcpxo/tcpgpudmarxd-dev:v1.0.13_1
-=======
-      image: us-docker.pkg.dev/gce-ai-infra/gpudirect-tcpxo/tcpgpudmarxd-dev:v1.0.12
->>>>>>> 1ddee13b
       imagePullPolicy: Always
       command: ["/bin/sh", "-c"]
       args:
@@ -247,11 +235,7 @@
         - name: LD_LIBRARY_PATH
           value: /usr/local/nvidia/lib64
     - name: nccl-test
-<<<<<<< HEAD
       image: us-docker.pkg.dev/gce-ai-infra/gpudirect-tcpxo/nccl-plugin-gpudirecttcpx-dev:v1.0.7
-=======
-      image: us-docker.pkg.dev/gce-ai-infra/gpudirect-tcpxo/nccl-plugin-gpudirecttcpx-dev:v1.0.6
->>>>>>> 1ddee13b
       imagePullPolicy: Always
       #      securityContext:
       #        privileged: true
