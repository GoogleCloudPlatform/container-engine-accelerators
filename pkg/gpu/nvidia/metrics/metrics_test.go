// Copyright 2017 Google Inc. All Rights Reserved.
//
// Licensed under the Apache License, Version 2.0 (the "License");
// you may not use this file except in compliance with the License.
// You may obtain a copy of the License at
//
//     http://www.apache.org/licenses/LICENSE-2.0
//
// Unless required by applicable law or agreed to in writing, software
// distributed under the License is distributed on an "AS IS" BASIS,
// WITHOUT WARRANTIES OR CONDITIONS OF ANY KIND, either express or implied.
// See the License for the specific language governing permissions and
// limitations under the License.

package metrics

import (
	"fmt"
	"testing"
	"time"

	"github.com/NVIDIA/gpu-monitoring-tools/bindings/go/nvml"
	"github.com/prometheus/client_golang/prometheus/testutil"
)

func uint64Ptr(u uint64) *uint64 {
	return &u
}

func stringPtr(u string) *string {
	return &u
}

type mockCollector struct{}

func (t *mockCollector) collectGPUDevice(deviceName string) (*nvml.Device, error) {
	return gpuDevicesMock[deviceName], nil
}

func (t *mockCollector) collectGPUDeviceIndex(deviceName string) (uint, error) {
	return gpuDevicesIndexMock[deviceName], nil
}

func (t *mockCollector) collectStatus(d *nvml.Device) (status *nvml.DeviceStatus, err error) {
	return deviceToStatus[d], nil
}

func (t *mockCollector) collectDutyCycle(uuid string, since time.Duration) (uint, error) {
	dutyCycle, ok := dutyCycleMock[uuid]
	if !ok {
		return 0, fmt.Errorf("duty cycle for %s not found", uuid)
	}
	return dutyCycle, nil
}

var (
	containerDevicesMock = map[ContainerID][]string{
		{
			namespace: "default",
			pod:       "pod1",
			container: "container1",
		}: {
			"q759757",
		},
		{
			namespace: "non-default",
			pod:       "pod2",
			container: "container2",
		}: {
			"afjodaj",
			"7v89zhi",
		},
	}

	device1 = &nvml.Device{
		UUID:   "656547758",
		Model:  stringPtr("model1"),
		Memory: uint64Ptr(200),
	}
	device2 = &nvml.Device{
		UUID:   "850729563",
		Model:  stringPtr("model2"),
		Memory: uint64Ptr(200),
	}
	device3 = &nvml.Device{
		UUID:   "3572375710",
		Model:  stringPtr("model1"),
		Memory: uint64Ptr(350),
	}
	device4 = &nvml.Device{
		UUID:   "8732906554",
		Model:  stringPtr("model1"),
		Memory: uint64Ptr(700),
	}

	gpuDevicesMock = map[string]*nvml.Device{
		"q759757": device1,
		"afjodaj": device2,
		"7v89zhi": device3,
		"8g45fc3": device4,
<<<<<<< HEAD
=======
	}
	gpuDevicesIndexMock = map[string]uint{
		"q759757": 0,
		"afjodaj": 1,
		"7v89zhi": 3,
		"8g45fc3": 2,
>>>>>>> e707a50d
	}
	deviceToStatus = map[*nvml.Device]*nvml.DeviceStatus{
		device1: {
			Memory: nvml.MemoryInfo{
				Global: nvml.DeviceMemory{
					Used: uint64Ptr(50),
				},
			},
		},
		device2: {
			Memory: nvml.MemoryInfo{
				Global: nvml.DeviceMemory{
					Used: uint64Ptr(150),
				},
			},
		},
		device3: {
			Memory: nvml.MemoryInfo{
				Global: nvml.DeviceMemory{
					Used: uint64Ptr(100),
				},
			},
		},
		device4: {
			Memory: nvml.MemoryInfo{
				Global: nvml.DeviceMemory{
					Used: uint64Ptr(375),
				},
			},
		},
	}

	dutyCycleMock = map[string]uint{
		"656547758":  78,
		"850729563":  32,
		"3572375710": 13,
		"8732906554": 1,
	}
)

func TestMetricsUpdate(t *testing.T) {
	gmc = &mockCollector{}
	ms := MetricServer{}
	t.Setenv("NODE_NAME", "node1")
	ms.updateMetrics(containerDevicesMock, gpuDevicesMock)

	if testutil.ToFloat64(
		AcceleratorRequests.WithLabelValues(
			"default", "pod1", "container1", gpuResourceName)) != 1 ||
		testutil.ToFloat64(
			AcceleratorRequests.WithLabelValues(
				"non-default", "pod2", "container2", gpuResourceName)) != 2 {
		t.Fatalf("Wrong Result in AcceleratorRequsets")
	}

	if testutil.ToFloat64(
		DutyCycle.WithLabelValues(
			"default", "pod1", "container1", "nvidia", "656547758", "model1")) != 78 ||
		testutil.ToFloat64(
			DutyCycle.WithLabelValues(
				"non-default", "pod2", "container2", "nvidia", "850729563", "model2")) != 32 ||
		testutil.ToFloat64(
			DutyCycle.WithLabelValues(
				"non-default", "pod2", "container2", "nvidia", "3572375710", "model1")) != 13 {
		t.Fatalf("Wrong Result in DutyCycle")
	}

	if testutil.ToFloat64(
		MemoryTotal.WithLabelValues(
			"default", "pod1", "container1", "nvidia", "656547758", "model1")) != 200*1024*1024 ||
		testutil.ToFloat64(
			MemoryTotal.WithLabelValues(
				"non-default", "pod2", "container2", "nvidia", "850729563", "model2")) != 200*1024*1024 ||
		testutil.ToFloat64(
			MemoryTotal.WithLabelValues(
				"non-default", "pod2", "container2", "nvidia", "3572375710", "model1")) != 350*1024*1024 {
		t.Fatalf("Wrong Result in MemoryTotal")
	}

	if testutil.ToFloat64(
		MemoryUsed.WithLabelValues(
			"default", "pod1", "container1", "nvidia", "656547758", "model1")) != 50*1024*1024 ||
		testutil.ToFloat64(
			MemoryUsed.WithLabelValues(
				"non-default", "pod2", "container2", "nvidia", "850729563", "model2")) != 150*1024*1024 ||
		testutil.ToFloat64(
			MemoryUsed.WithLabelValues(
				"non-default", "pod2", "container2", "nvidia", "3572375710", "model1")) != 100*1024*1024 {
		t.Fatalf("Wrong Result in MemoryTotal")
	}

	if testutil.ToFloat64(
		DutyCycleNodeGpu.WithLabelValues(
<<<<<<< HEAD
			"node1", "nvidia", "656547758", "model1")) != 78 ||
		testutil.ToFloat64(
			DutyCycleNodeGpu.WithLabelValues(
				"node1", "nvidia", "850729563", "model2")) != 32 ||
		testutil.ToFloat64(
			DutyCycleNodeGpu.WithLabelValues(
				"node1", "nvidia", "3572375710", "model1")) != 13 ||
		testutil.ToFloat64(
			DutyCycleNodeGpu.WithLabelValues(
				"node1", "nvidia", "8732906554", "model1")) != 1 {
=======
			"node1", "nvidia", "0", "model1")) != 78 ||
		testutil.ToFloat64(
			DutyCycleNodeGpu.WithLabelValues(
				"node1", "nvidia", "1", "model2")) != 32 ||
		testutil.ToFloat64(
			DutyCycleNodeGpu.WithLabelValues(
				"node1", "nvidia", "3", "model1")) != 13 ||
		testutil.ToFloat64(
			DutyCycleNodeGpu.WithLabelValues(
				"node1", "nvidia", "2", "model1")) != 1 {
>>>>>>> e707a50d
		t.Fatalf("Wrong Result in DutyCycleNodeGpu")
	}

	if testutil.ToFloat64(
		MemoryTotalNodeGpu.WithLabelValues(
<<<<<<< HEAD
			"node1", "nvidia", "656547758", "model1")) != 200*1024*1024 ||
		testutil.ToFloat64(
			MemoryTotalNodeGpu.WithLabelValues(
				"node1", "nvidia", "850729563", "model2")) != 200*1024*1024 ||
		testutil.ToFloat64(
			MemoryTotalNodeGpu.WithLabelValues(
				"node1", "nvidia", "3572375710", "model1")) != 350*1024*1024 ||
		testutil.ToFloat64(
			MemoryTotalNodeGpu.WithLabelValues(
				"node1", "nvidia", "8732906554", "model1")) != 700*1024*1024 {
=======
			"node1", "nvidia", "0", "model1")) != 200*1024*1024 ||
		testutil.ToFloat64(
			MemoryTotalNodeGpu.WithLabelValues(
				"node1", "nvidia", "1", "model2")) != 200*1024*1024 ||
		testutil.ToFloat64(
			MemoryTotalNodeGpu.WithLabelValues(
				"node1", "nvidia", "3", "model1")) != 350*1024*1024 ||
		testutil.ToFloat64(
			MemoryTotalNodeGpu.WithLabelValues(
				"node1", "nvidia", "2", "model1")) != 700*1024*1024 {
>>>>>>> e707a50d
		t.Fatalf("Wrong Result in MemoryTotalNodeGpu")
	}

	if testutil.ToFloat64(
		MemoryUsedNodeGpu.WithLabelValues(
<<<<<<< HEAD
			"node1", "nvidia", "656547758", "model1")) != 50*1024*1024 ||
		testutil.ToFloat64(
			MemoryUsedNodeGpu.WithLabelValues(
				"node1", "nvidia", "850729563", "model2")) != 150*1024*1024 ||
		testutil.ToFloat64(
			MemoryUsedNodeGpu.WithLabelValues(
				"node1", "nvidia", "3572375710", "model1")) != 100*1024*1024 ||
		testutil.ToFloat64(
			MemoryUsedNodeGpu.WithLabelValues(
				"node1", "nvidia", "8732906554", "model1")) != 375*1024*1024 {
=======
			"node1", "nvidia", "0", "model1")) != 50*1024*1024 ||
		testutil.ToFloat64(
			MemoryUsedNodeGpu.WithLabelValues(
				"node1", "nvidia", "1", "model2")) != 150*1024*1024 ||
		testutil.ToFloat64(
			MemoryUsedNodeGpu.WithLabelValues(
				"node1", "nvidia", "3", "model1")) != 100*1024*1024 ||
		testutil.ToFloat64(
			MemoryUsedNodeGpu.WithLabelValues(
				"node1", "nvidia", "2", "model1")) != 375*1024*1024 {
>>>>>>> e707a50d
		t.Fatalf("Wrong Result in MemoryUsedNodeGpu")
	}
}<|MERGE_RESOLUTION|>--- conflicted
+++ resolved
@@ -98,15 +98,12 @@
 		"afjodaj": device2,
 		"7v89zhi": device3,
 		"8g45fc3": device4,
-<<<<<<< HEAD
-=======
 	}
 	gpuDevicesIndexMock = map[string]uint{
 		"q759757": 0,
 		"afjodaj": 1,
 		"7v89zhi": 3,
 		"8g45fc3": 2,
->>>>>>> e707a50d
 	}
 	deviceToStatus = map[*nvml.Device]*nvml.DeviceStatus{
 		device1: {
@@ -200,18 +197,6 @@
 
 	if testutil.ToFloat64(
 		DutyCycleNodeGpu.WithLabelValues(
-<<<<<<< HEAD
-			"node1", "nvidia", "656547758", "model1")) != 78 ||
-		testutil.ToFloat64(
-			DutyCycleNodeGpu.WithLabelValues(
-				"node1", "nvidia", "850729563", "model2")) != 32 ||
-		testutil.ToFloat64(
-			DutyCycleNodeGpu.WithLabelValues(
-				"node1", "nvidia", "3572375710", "model1")) != 13 ||
-		testutil.ToFloat64(
-			DutyCycleNodeGpu.WithLabelValues(
-				"node1", "nvidia", "8732906554", "model1")) != 1 {
-=======
 			"node1", "nvidia", "0", "model1")) != 78 ||
 		testutil.ToFloat64(
 			DutyCycleNodeGpu.WithLabelValues(
@@ -222,24 +207,11 @@
 		testutil.ToFloat64(
 			DutyCycleNodeGpu.WithLabelValues(
 				"node1", "nvidia", "2", "model1")) != 1 {
->>>>>>> e707a50d
 		t.Fatalf("Wrong Result in DutyCycleNodeGpu")
 	}
 
 	if testutil.ToFloat64(
 		MemoryTotalNodeGpu.WithLabelValues(
-<<<<<<< HEAD
-			"node1", "nvidia", "656547758", "model1")) != 200*1024*1024 ||
-		testutil.ToFloat64(
-			MemoryTotalNodeGpu.WithLabelValues(
-				"node1", "nvidia", "850729563", "model2")) != 200*1024*1024 ||
-		testutil.ToFloat64(
-			MemoryTotalNodeGpu.WithLabelValues(
-				"node1", "nvidia", "3572375710", "model1")) != 350*1024*1024 ||
-		testutil.ToFloat64(
-			MemoryTotalNodeGpu.WithLabelValues(
-				"node1", "nvidia", "8732906554", "model1")) != 700*1024*1024 {
-=======
 			"node1", "nvidia", "0", "model1")) != 200*1024*1024 ||
 		testutil.ToFloat64(
 			MemoryTotalNodeGpu.WithLabelValues(
@@ -250,24 +222,11 @@
 		testutil.ToFloat64(
 			MemoryTotalNodeGpu.WithLabelValues(
 				"node1", "nvidia", "2", "model1")) != 700*1024*1024 {
->>>>>>> e707a50d
 		t.Fatalf("Wrong Result in MemoryTotalNodeGpu")
 	}
 
 	if testutil.ToFloat64(
 		MemoryUsedNodeGpu.WithLabelValues(
-<<<<<<< HEAD
-			"node1", "nvidia", "656547758", "model1")) != 50*1024*1024 ||
-		testutil.ToFloat64(
-			MemoryUsedNodeGpu.WithLabelValues(
-				"node1", "nvidia", "850729563", "model2")) != 150*1024*1024 ||
-		testutil.ToFloat64(
-			MemoryUsedNodeGpu.WithLabelValues(
-				"node1", "nvidia", "3572375710", "model1")) != 100*1024*1024 ||
-		testutil.ToFloat64(
-			MemoryUsedNodeGpu.WithLabelValues(
-				"node1", "nvidia", "8732906554", "model1")) != 375*1024*1024 {
-=======
 			"node1", "nvidia", "0", "model1")) != 50*1024*1024 ||
 		testutil.ToFloat64(
 			MemoryUsedNodeGpu.WithLabelValues(
@@ -278,7 +237,6 @@
 		testutil.ToFloat64(
 			MemoryUsedNodeGpu.WithLabelValues(
 				"node1", "nvidia", "2", "model1")) != 375*1024*1024 {
->>>>>>> e707a50d
 		t.Fatalf("Wrong Result in MemoryUsedNodeGpu")
 	}
 }