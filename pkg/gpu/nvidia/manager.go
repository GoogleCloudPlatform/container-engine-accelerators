--- conflicted
+++ resolved
@@ -29,12 +29,7 @@
 	"sync"
 	"time"
 
-<<<<<<< HEAD
-	"github.com/GoogleCloudPlatform/container-engine-accelerators/pkg/gpu/nvidia/util"
-	"github.com/NVIDIA/gpu-monitoring-tools/bindings/go/nvml"
-=======
 	"github.com/NVIDIA/go-nvml/pkg/nvml"
->>>>>>> 3ae1e252
 	"github.com/golang/glog"
 	"google.golang.org/grpc"
 
@@ -321,7 +316,7 @@
 
 		return map[string]string{
 			mpsThreadLimitEnv: strconv.Itoa(activeThreadLimit),
-			mpsMemLimitEnv:    util.MpsPinnedDeviceMemLimit(len(ngm.devices), memoryLimit),
+			mpsMemLimitEnv:    fmt.Sprintf("%dMB", memoryLimit),
 		}
 
 	}
