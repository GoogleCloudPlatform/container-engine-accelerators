# Copyright 2022 Google Inc. All rights reserved.
#
# Licensed under the Apache License, Version 2.0 (the "License");
# you may not use this file except in compliance with the License.
# You may obtain a copy of the License at
#
#     http://www.apache.org/licenses/LICENSE-2.0
#
# Unless required by applicable law or agreed to in writing, software
# distributed under the License is distributed on an "AS IS" BASIS,
# WITHOUT WARRANTIES OR CONDITIONS OF ANY KIND, either express or implied.
# See the License for the specific language governing permissions and
# limitations under the License.

# The Dockerfile and other source for this daemonset are in
# https://cos.googlesource.com/cos/tools/+/refs/heads/master/src/cmd/cos_gpu_installer/
#
# This is the same as ../../daemonset.yaml except that it assumes that the
# docker image is present on the node instead of downloading from GCR. This
# allows easier upgrades because GKE can preload the correct image on the
# node and the daemonset can just use that image.

apiVersion: apps/v1
kind: DaemonSet
metadata:
  name: nvidia-driver-installer
  namespace: kube-system
  labels:
    k8s-app: nvidia-driver-installer
spec:
  selector:
    matchLabels:
      k8s-app: nvidia-driver-installer
  updateStrategy:
    type: RollingUpdate
  template:
    metadata:
      labels:
        name: nvidia-driver-installer
        k8s-app: nvidia-driver-installer
    spec:
      priorityClassName: system-node-critical
      affinity:
        nodeAffinity:
          requiredDuringSchedulingIgnoredDuringExecution:
            nodeSelectorTerms:
            - matchExpressions:
              - key: cloud.google.com/gke-accelerator
                operator: Exists
              - key: cloud.google.com/gke-gpu-driver-version
                operator: DoesNotExist
      tolerations:
      - operator: "Exists"
      hostNetwork: true
      hostPID: true
      volumes:
      - name: dev
        hostPath:
          path: /dev
      - name: vulkan-icd-mount
        hostPath:
          path: /home/kubernetes/bin/nvidia/vulkan/icd.d
      - name: nvidia-install-dir-host
        hostPath:
          path: /home/kubernetes/bin/nvidia
      - name: root-mount
        hostPath:
          path: /
      - name: cos-tools
        hostPath:
          path: /var/lib/cos-tools
      - name: nvidia-config
        hostPath:
          path: /etc/nvidia
      initContainers:
      - image: "cos-nvidia-installer:fixed"
        imagePullPolicy: Never
        name: nvidia-driver-installer
        resources:
          requests:
            cpu: 150m
        securityContext:
          privileged: true
        env:
        - name: NVIDIA_INSTALL_DIR_HOST
          value: /home/kubernetes/bin/nvidia
        - name: NVIDIA_INSTALL_DIR_CONTAINER
          value: /usr/local/nvidia
        - name: VULKAN_ICD_DIR_HOST
          value: /home/kubernetes/bin/nvidia/vulkan/icd.d
        - name: VULKAN_ICD_DIR_CONTAINER
          value: /etc/vulkan/icd.d
        - name: ROOT_MOUNT_DIR
          value: /root
        - name: COS_TOOLS_DIR_HOST
          value: /var/lib/cos-tools
        - name: COS_TOOLS_DIR_CONTAINER
          value: /build/cos-tools
        volumeMounts:
        - name: nvidia-install-dir-host
          mountPath: /usr/local/nvidia
        - name: vulkan-icd-mount
          mountPath: /etc/vulkan/icd.d
        - name: dev
          mountPath: /dev
        - name: root-mount
          mountPath: /root
        - name: cos-tools
          mountPath: /build/cos-tools
<<<<<<< HEAD
        command: ['bash', '-c', '/cos-gpu-installer install --version=latest; chmod 755 /root/home/kubernetes/bin/nvidia']
=======
        command: 
        - bash
        - -c
        - | 
          if [ -f /usr/local/nvidia/lib64/libcuda.so ]; then
            echo "GPU driver is already installed, skipping installation"
            exit 0
          else
            /cos-gpu-installer install --version=latest
          fi
>>>>>>> a86c382b
      - image: "gcr.io/gke-release/nvidia-partition-gpu@sha256:e226275da6c45816959fe43cde907ee9a85c6a2aa8a429418a4cadef8ecdb86a"
        name: partition-gpus
        env:
          - name: LD_LIBRARY_PATH
            value: /usr/local/nvidia/lib64
        resources:
          requests:
            cpu: 150m
        securityContext:
          privileged: true
        volumeMounts:
        - name: nvidia-install-dir-host
          mountPath: /usr/local/nvidia
        - name: dev
          mountPath: /dev
        - name: nvidia-config
          mountPath: /etc/nvidia
      containers:
      - image: "gcr.io/google-containers/pause:2.0"
        name: pause<|MERGE_RESOLUTION|>--- conflicted
+++ resolved
@@ -107,10 +107,7 @@
           mountPath: /root
         - name: cos-tools
           mountPath: /build/cos-tools
-<<<<<<< HEAD
-        command: ['bash', '-c', '/cos-gpu-installer install --version=latest; chmod 755 /root/home/kubernetes/bin/nvidia']
-=======
-        command: 
+        command:
         - bash
         - -c
         - | 
@@ -119,8 +116,8 @@
             exit 0
           else
             /cos-gpu-installer install --version=latest
+            chmod 755 /root/home/kubernetes/bin/nvidia
           fi
->>>>>>> a86c382b
       - image: "gcr.io/gke-release/nvidia-partition-gpu@sha256:e226275da6c45816959fe43cde907ee9a85c6a2aa8a429418a4cadef8ecdb86a"
         name: partition-gpus
         env:
